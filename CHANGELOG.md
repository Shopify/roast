# Changelog

All notable changes to this project will be documented in this file.

The format is based on [Keep a Changelog](https://keepachangelog.com/en/1.0.0/),
and this project adheres to [Semantic Versioning](https://semver.org/spec/v2.0.0.html).

<<<<<<< HEAD
## [Unreleased]

### Improved
- Enhanced search file tool logging to show full expanded paths instead of relative paths
=======
## [0.1.7] - 2024-05-16

### Added
- `UpdateFiles` tool for applying diffs/patches to multiple files at once
- Support for atomic file updates with rollback capability
- Comprehensive documentation for all built-in tools
- Enhanced README with detailed tool usage examples
>>>>>>> 8c1d3f99

## [0.1.6] - 2024-05-15

### Added
- Support for OpenRouter as an API provider
- `api_provider` configuration option allowing choice between OpenAI and OpenRouter
- Added separate CI rake task for improved build pipeline
- Version command to check current Roast version
- Walking up to home folder for config root
- Improved initializer support for better project configuration

### Changed
- Enhanced search tool to work with globs for more flexible searches
- Improved error handling in configuration and initializers
- Fixed and simplified interpolation examples

### Fixed
- Better error messages for search file tool
- Improved initializer loading and error handling
- Fixed tests for nested .roast folders

[0.1.7]: https://github.com/Shopify/roast/compare/v0.1.6...v0.1.7
[0.1.6]: https://github.com/Shopify/roast/compare/v0.1.5...v0.1.6

## [0.1.5] - 2024-05-13

### Added
- Interpolation feature for dynamic workflows using `{{}}` syntax
- Support for injecting values from workflow context into step names and commands
- Ability to access file metadata and step outputs using interpolation expressions
- Examples demonstrating interpolation usage with different file types

[0.1.5]: https://github.com/Shopify/roast/releases/tag/v0.1.5

## [0.1.4] - 2024-05-13

### Fixed
- Remove test directory restriction from WriteTool. (Thank you @endoze)

[0.1.4]: https://github.com/Shopify/roast/releases/tag/v0.1.4


## [0.1.3] - 2024-05-12

### Fixed
- ReadFile tool now handles absolute and relative paths correctly

[0.1.3]: https://github.com/Shopify/roast/releases/tag/v0.1.3


## [0.1.2] - 2024-05-09

### Fixed
- problem with step loading using `--replay` option
- made access to `workflow.output` more robust by using hash with indifferent access

[0.1.2]: https://github.com/Shopify/roast/releases/tag/v0.1.2

## [0.1.1] - 2024-05-09

### Added
- Initial public release of Roast, extracted from Shopify's internal AI orchestration tools
- Core workflow execution engine for structured AI interactions
- Step-based workflow definition system
- Instrumentation hooks for monitoring and debugging
- Integration with various LLM providers (via [Raix](https://github.com/OlympiaAI/raix))
- Schema validation for workflow inputs and outputs
- Command-line interface for running workflows
- Comprehensive documentation and examples

[0.1.1]: https://github.com/Shopify/roast/releases/tag/v0.1.1<|MERGE_RESOLUTION|>--- conflicted
+++ resolved
@@ -5,12 +5,11 @@
 The format is based on [Keep a Changelog](https://keepachangelog.com/en/1.0.0/),
 and this project adheres to [Semantic Versioning](https://semver.org/spec/v2.0.0.html).
 
-<<<<<<< HEAD
 ## [Unreleased]
 
 ### Improved
 - Enhanced search file tool logging to show full expanded paths instead of relative paths
-=======
+
 ## [0.1.7] - 2024-05-16
 
 ### Added
@@ -18,7 +17,6 @@
 - Support for atomic file updates with rollback capability
 - Comprehensive documentation for all built-in tools
 - Enhanced README with detailed tool usage examples
->>>>>>> 8c1d3f99
 
 ## [0.1.6] - 2024-05-15
 
