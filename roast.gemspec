--- conflicted
+++ resolved
@@ -39,10 +39,6 @@
   spec.add_dependency("activesupport", "~> 8.0")
   spec.add_dependency("faraday-retry")
   spec.add_dependency("json-schema")
-<<<<<<< HEAD
   spec.add_dependency("raix", "~> 0.8.4")
-=======
-  spec.add_dependency("raix", "0.8.3")
->>>>>>> 1a20be10
   spec.add_dependency("thor", "~> 1.3")
 end