# frozen_string_literal: true

require "test_helper"
require "mocha/minitest"
require "roast/workflow/configuration_parser"
require "roast/workflow/base_workflow"
require "roast/resources/none_resource"
require "roast/workflow/workflow_executor"

class RoastWorkflowTargetlessWorkflowTest < ActiveSupport::TestCase
  def setup
<<<<<<< HEAD
    # Create a simple targetless workflow for testing
    @tmpdir = Dir.mktmpdir
    @workflow_path = File.join(@tmpdir, "targetless_workflow.yml")
    File.write(@workflow_path, <<~YAML)
      name: Simple Targetless
      tools: []
      steps:
        - step1: $(echo "Hello from targetless workflow")
    YAML

=======
    @original_openai_key = ENV.delete("OPENAI_API_KEY")
    @workflow_path = fixture_file_path("targetless_workflow.yml")
>>>>>>> 25c4792a
    @parser = Roast::Workflow::ConfigurationParser.new(@workflow_path)
  end

  def teardown
<<<<<<< HEAD
    FileUtils.rm_rf(@tmpdir) if @tmpdir && File.exist?(@tmpdir)
=======
    ENV["OPENAI_API_KEY"] = @original_openai_key
  end

  class MockedExecution < RoastWorkflowTargetlessWorkflowTest
    def test_executes_workflow_without_a_target
      # The workflow should execute with nil file for targetless workflows
      executor = mock("executor")
      executor.expects(:execute_steps)
      Roast::Workflow::WorkflowExecutor.stubs(:new).returns(executor)

      workflow = mock("workflow")
      workflow.stubs(:output_file).returns(nil)
      workflow.stubs(:final_output).returns("")
      workflow.stubs(:session_name).returns("targetless")
      workflow.stubs(:file).returns(nil)
      workflow.stubs(:session_timestamp).returns(nil)
      workflow.stubs(:respond_to?).with(:session_name).returns(true)
      workflow.stubs(:respond_to?).with(:final_output).returns(true)

      Roast::Workflow::BaseWorkflow.expects(:new).with(
        nil,
        has_entries(name: instance_of(String), context_path: instance_of(String)),
      ).returns(workflow)

      capture_io { @parser.begin! }
    end
>>>>>>> 25c4792a
  end

  def test_executes_workflow_without_a_target
    # The workflow should execute with nil file for targetless workflows
    output = capture_io { @parser.begin! }
    assert_match(/Running targetless workflow/, output.join)
  end

  def test_initializes_base_workflow_with_nil_file
    # Create a temporary targetless workflow file
    Dir.mktmpdir do |tmpdir|
      workflow_file = File.join(tmpdir, "targetless_workflow.yml")
      File.write(workflow_file, <<~YAML)
        name: Targetless Test
        steps:
          - step1: $(echo "Test step")
      YAML

      parser = Roast::Workflow::ConfigurationParser.new(workflow_file)
      configuration = parser.configuration

      # Verify configuration properties
      assert_nil(configuration.target)
      assert_equal("Targetless Test", configuration.name)
      assert_kind_of(Roast::Resources::NoneResource, configuration.resource)
    end
  end
end<|MERGE_RESOLUTION|>--- conflicted
+++ resolved
@@ -9,7 +9,6 @@
 
 class RoastWorkflowTargetlessWorkflowTest < ActiveSupport::TestCase
   def setup
-<<<<<<< HEAD
     # Create a simple targetless workflow for testing
     @tmpdir = Dir.mktmpdir
     @workflow_path = File.join(@tmpdir, "targetless_workflow.yml")
@@ -20,17 +19,12 @@
         - step1: $(echo "Hello from targetless workflow")
     YAML
 
-=======
     @original_openai_key = ENV.delete("OPENAI_API_KEY")
-    @workflow_path = fixture_file_path("targetless_workflow.yml")
->>>>>>> 25c4792a
     @parser = Roast::Workflow::ConfigurationParser.new(@workflow_path)
   end
 
   def teardown
-<<<<<<< HEAD
     FileUtils.rm_rf(@tmpdir) if @tmpdir && File.exist?(@tmpdir)
-=======
     ENV["OPENAI_API_KEY"] = @original_openai_key
   end
 
@@ -57,7 +51,6 @@
 
       capture_io { @parser.begin! }
     end
->>>>>>> 25c4792a
   end
 
   def test_executes_workflow_without_a_target
