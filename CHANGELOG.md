--- conflicted
+++ resolved
@@ -5,15 +5,14 @@
 The format is based on [Keep a Changelog](https://keepachangelog.com/en/1.0.0/),
 and this project adheres to [Semantic Versioning](https://semver.org/spec/v2.0.0.html).
 
-<<<<<<< HEAD
-## [0.2.1] - 2025-05-28
+## [Unreleased] - 2025-05-28
 
 ### Added
 - Pre/post processing framework for workflows with `pre_processing` and `post_processing` sections
 - Support for `output.txt` ERB templates in post-processing phase for custom output formatting
 - Pre/post processing support for single-target workflows (not just multi-target)
 - Simplified access to pre-processing data in target workflows (removed `output` intermediary level)
-=======
+
 ## [0.2.1]
 
 ### Added
@@ -22,7 +21,6 @@
   - Bash commands (`$(cmd)`) default to exit code interpretation
   - Inline prompts and regular steps default to "smart" LLM-powered interpretation (looks for truthy or falsy language)
 - Direct syntax for step configuration - `coerce_to` and other options are now specified directly on iteration steps
->>>>>>> 628d9a2f
 
 ## [0.2.0] - 2025-05-26
 
