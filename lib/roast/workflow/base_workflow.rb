--- conflicted
+++ resolved
@@ -22,21 +22,12 @@
         :resource,
         :session_name,
         :session_timestamp,
-<<<<<<< HEAD
         :model,
         :configuration
 
       attr_reader :pre_processing_data
 
       delegate :api_provider, :openai?, to: :configuration, allow_nil: true
-=======
-        :workflow_configuration,
-        :model
-
-      attr_reader :pre_processing_data
-
-      delegate :api_provider, :openai?, to: :workflow_configuration
->>>>>>> 5b43dcf5
       delegate :output, :output=, :append_to_final_output, :final_output, to: :output_manager
 
       def initialize(file = nil, name: nil, context_path: nil, resource: nil, session_name: nil, workflow_configuration: nil, pre_processing_data: nil)
@@ -46,7 +37,7 @@
         @resource = resource || Roast::Resources.for(file)
         @session_name = session_name || @name
         @session_timestamp = nil
-        @workflow_configuration = workflow_configuration
+        @configuration = workflow_configuration
         @pre_processing_data = pre_processing_data ? DotAccessHash.new(pre_processing_data).freeze : nil
 
         # Initialize managers
